--- conflicted
+++ resolved
@@ -378,11 +378,7 @@
         weak_self = weakref.ref(self)
         self.sensor1.listen(lambda event: CameraSet._parse_image(weak_self, event))
         self.sensor2.listen(lambda event: CameraSet._store_left_rearview(weak_self, event))
-<<<<<<< HEAD
-        #self.sensor3.listen(lambda event: CameraSet._store_right_rearview(weak_self, event))
-=======
         # self.sensor3.listen(lambda event: CameraSet._store_right_rearview(weak_self, event))
->>>>>>> 433c2b46
 
     @staticmethod
     def _store_left_rearview(weak_self, image):
