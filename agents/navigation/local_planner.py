--- conflicted
+++ resolved
@@ -83,14 +83,10 @@
         """
         # default params
         self._dt = 1.0 / 20.0      # 1/F
-<<<<<<< HEAD
-        self._target_speed = 30 #30.0  # Km/h
-=======
         self._target_speed = 30.0  # Km/h
         self._sampling_radius = self._target_speed * 1 / 3.6  # 1 seconds horizon
         self._min_distance = self._sampling_radius * self.MIN_DISTANCE_PERCENTAGE
                 
->>>>>>> 37e33b98
         args_lateral_dict = {
             'K_P': 1.95,
             'K_D': 0.01,
@@ -111,14 +107,6 @@
             
             if 'target_speed' in opt_dict:
                 self._target_speed = opt_dict['target_speed']
-<<<<<<< HEAD
-=======
-            
-            if 'sampling_radius' in opt_dict:
-                self._sampling_radius = self._target_speed * \
-                                        opt_dict['sampling_radius'] / 3.6
-            
->>>>>>> 37e33b98
             if 'lateral_control_dict' in opt_dict:
                 args_lateral_dict = opt_dict['lateral_control_dict']
             
